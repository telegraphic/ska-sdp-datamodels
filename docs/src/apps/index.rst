.. _rascil_apps_lower:

.. py:currentmodule:: rascil.apps

====
Apps
====

The following command line apps are available.

.. toctree::
   :maxdepth: 1

   rascil_imager.rst
<<<<<<< HEAD
   continuum_imaging_checker.rst
=======
   rascil_vis_ms.rst


>>>>>>> fb63b1a2
<|MERGE_RESOLUTION|>--- conflicted
+++ resolved
@@ -12,10 +12,5 @@
    :maxdepth: 1
 
    rascil_imager.rst
-<<<<<<< HEAD
+   rascil_vis_ms.rst
    continuum_imaging_checker.rst
-=======
-   rascil_vis_ms.rst
-
-
->>>>>>> fb63b1a2

""" Unit test for rascil_rcal app.

"""
import os
import logging
import unittest
import shutil
import glob

import numpy
from astropy import units as u
from astropy.coordinates import SkyCoord

from rascil.apps.rascil_rcal import (
    cli_parser,
    rcal_simulator,
    get_gain_data,
    gt_single_plot,
    read_skycomponent_from_txt_with_external_frequency,
    _rfi_flagger,
    apply_beam_correction,
)
from rascil.data_models import (
    rascil_path,
    Skycomponent,
    import_gaintable_from_hdf5,
    export_skycomponent_to_hdf5,
)
from rascil.data_models.polarisation import PolarisationFrame
from rascil.processing_components import (
    export_blockvisibility_to_ms,
    dft_skycomponent_visibility,
    create_gaintable_from_blockvisibility,
    simulate_gaintable,
    apply_gaintable,
    qa_visibility,
    qa_gaintable,
)
from rascil.processing_components.simulation import create_named_configuration
from rascil.processing_components.simulation import ingest_unittest_visibility

log = logging.getLogger("rascil-logger")
log.setLevel(logging.WARNING)


class TestRASCILRcal(unittest.TestCase):
    def pre_setup(self, dopol=False):
        """Create and fill values into the MeassurementSet

        :param dopol: Use polarisation?
        """

        self.persist = os.getenv("RASCIL_PERSIST", False)

        self.low = create_named_configuration("LOW-AA0.5")
        self.freqwin = 200
        self.ntimes = 240
        self.times = numpy.linspace(-2.0, +2.0, self.ntimes) * numpy.pi / 12.0
        self.frequency = numpy.linspace(0.8e8, 1.2e8, self.freqwin)

        if self.freqwin > 1:
            self.channelwidth = numpy.array(
                self.freqwin * [self.frequency[1] - self.frequency[0]]
            )
        else:
            self.channelwidth = numpy.array([1e6])

        if dopol:
            self.vis_pol = PolarisationFrame("linear")
            self.image_pol = PolarisationFrame("stokesIQUV")
            f = [100.0, 20.0, 0.0, 0.0]
        else:
            self.vis_pol = PolarisationFrame("stokesI")
            self.image_pol = PolarisationFrame("stokesI")
            f = [100.0]

        self.flux = numpy.array(self.freqwin * [f])

        self.phasecentre = SkyCoord(
            ra=+180.0 * u.deg, dec=-60.0 * u.deg, frame="icrs", equinox="J2000"
        )
        self.bvis_original = ingest_unittest_visibility(
            self.low,
            self.frequency,
            self.channelwidth,
            self.times,
            self.vis_pol,
            self.phasecentre,
        )

    def makeMS(self, flux):

        comp = self.create_dft_components(flux)

        export_skycomponent_to_hdf5(
            [comp],
            rascil_path("test_results/test_rascil_rcal_components.hdf"),
        )

        self.bvis_error = self.create_apply_gains()

        export_blockvisibility_to_ms(
            rascil_path("test_results/test_rascil_rcal.ms"), [self.bvis_error]
        )

    def create_dft_components(self, flux):
        """Create the components, save to file, dft into visibility

        :param flux:

        :return pointsource: Point source skycomponent
        """
        pointsource = Skycomponent(
            direction=self.phasecentre,
            polarisation_frame=self.image_pol,
            flux=flux,
            frequency=self.frequency,
        )
        self.bvis_original = dft_skycomponent_visibility(
            self.bvis_original, pointsource
        )

        return pointsource

    def write_to_txt(self, comp):

        self.txtfile = rascil_path("test_results/test_rascil_rcal_components.txt")

        coord_ra = comp.direction.ra.degree
        coord_dec = comp.direction.dec.degree
        f = open(self.txtfile, "w")
        f.write(
            "%.6f, %.6f, %10.6e, %10.6e, %10.6e, %10.6e\n"
            % (
                coord_ra,
                coord_dec,
                comp.flux[0][0],
                0.0,
                0.0,
                0.0,
            )
        )
        f.close()

    def create_apply_gains(self):
        """Create the gaintable, apply to the visibility, write as MeasurementSet

        :return: bvis_error: BlockVisibility
        """
        self.gt = create_gaintable_from_blockvisibility(
            self.bvis_original, jones_type="B"
        )
        self.gt = simulate_gaintable(self.gt, phase_error=0.1)
        qa_gt = qa_gaintable(self.gt)
        assert qa_gt.data["rms-amp"] < 1e-12, str(qa_gt)
        assert qa_gt.data["rms-phase"] > 0.0, str(qa_gt)
        bvis_error = apply_gaintable(self.bvis_original, self.gt)
        assert numpy.std(numpy.angle(bvis_error["vis"].data)) > 0.0

        return bvis_error

    def cleanup_data_files(self):
        """Cleanup the temporary data files"""

        # First remove the measurement set
        shutil.rmtree(
            rascil_path("test_results/test_rascil_rcal.ms"), ignore_errors=True
        )

        to_remove = rascil_path("test_results/test_rascil_rcal*")
        for f in glob.glob(to_remove):
            if os.path.exists(f):
                os.remove(f)

    def setUp(self) -> None:

        parser = cli_parser()
        self.args = parser.parse_args([])
        self.args.ingest_msname = rascil_path("test_results/test_rascil_rcal.ms")
        self.args.ingest_components_file = rascil_path(
            "test_results/test_rascil_rcal_components.hdf"
        )
        self.args.do_plotting = "False"
        self.args.plot_dir = rascil_path("test_results/")

    # Regression test
    def test_rcal(self):
        self.pre_setup()
        self.makeMS(self.flux)

        # flag only after gain tables are calculated, i.e. flagging will not affect gain solutions
        self.args.flag_first = "False"
        gtfile = rcal_simulator(self.args)

        # Check that the gaintable exists and is correct by applying it to
        # the corrupted visibility
        assert os.path.exists(gtfile)
        gain_table = import_gaintable_from_hdf5(gtfile)
        assert (
            gain_table["weight"].data != 0
        ).all()  # un-flagged data, all weights are non-zero
        log.info(f"\nFinal gaintable: {gain_table}")

        qa_gt = qa_gaintable(gain_table)
        log.info(qa_gt)
        assert qa_gt.data["rms-phase"] > 0.0, str(qa_gt)

        bvis_difference = apply_gaintable(self.bvis_error, gain_table, inverse=True)
        bvis_difference["vis"] -= self.bvis_original["vis"]
        qa = qa_visibility(bvis_difference)
        assert qa.data["maxabs"] < 1e-12, str(qa)
        assert qa.data["minabs"] < 1e-12, str(qa)

        # Test the plot does not exist
        self.plotfile = rascil_path("test_results/test_rascil_rcal_plot.png")
        assert os.path.exists(self.plotfile) is False

<<<<<<< HEAD
        # Test that when we flag first, the results are different from
        # when we flag after gains were calculated
        os.remove(gtfile)
        self.args.flag_first = "True"  # flag before gains are calculated
        gtfile = rcal_simulator(self.args)
        gain_table_w_flag = import_gaintable_from_hdf5(gtfile)

        assert (gain_table_w_flag["weight"].data != gain_table["weight"].data).any()

        if self.persist is False:
            self.cleanup_data_files()

=======
>>>>>>> ec7627ca
    def test_rcal_plot(self):
        self.pre_setup()
        self.create_dft_components(self.flux)
        self.bvis_error = self.create_apply_gains()

        self.plotfile = rascil_path("test_results/test_rascil_rcal_plot.png")
        plot_name = self.plotfile.replace(".png", "")
        gt_single_plot(self.gt, plot_name=plot_name)

        assert os.path.exists(self.plotfile)

        if self.persist is False:
            self.cleanup_data_files()

    # Unit tests for additional functions
    def test_read_txtfile(self):
        """Test for read_skycomponent_from_txt_with_external_frequency"""
        self.pre_setup()
        comp = self.create_dft_components(self.flux)
        self.write_to_txt(comp)

        components_read = read_skycomponent_from_txt_with_external_frequency(
            self.txtfile, self.frequency, self.vis_pol
        )
        assert components_read.direction == self.phasecentre
        assert components_read.flux[:, 0].all() == self.flux.all()

        if self.persist is False:
            self.cleanup_data_files()

    def test_apply_beam_correction(self):
        """Test for apply_beam_correction
        Currently only test for LOW"""

        self.pre_setup()
        new_bvis = self.bvis_original.copy(deep=True)
        comp = self.create_dft_components(self.flux)
        new_comp = apply_beam_correction(new_bvis, [comp], None, telescope_name="LOW")

        assert len(new_comp) == 1
        assert new_comp[0].direction == self.phasecentre
        assert numpy.any(numpy.not_equal(new_comp[0].flux, self.flux))

    def test_get_gain_data(self):
        self.pre_setup()
        self.create_dft_components(self.flux)
        self.bvis_error = self.create_apply_gains()

        gain_data = get_gain_data(self.gt)
        assert len(gain_data[0]) == 1  # time dimension
        assert len(gain_data[1]) == 6  # gain dimension (number of antennas)
        assert len(gain_data[2]) == 6  # phase dimension
        assert len(gain_data[3]) == 1  # residual dimension
        assert len(gain_data[4]) == 6  # weight dimension

        if self.persist is False:
            self.cleanup_data_files()

    def test_rfi_flagger(self):
        self.pre_setup()
        new_bvis = self.bvis_original.copy(deep=True)
        # update new_bvis to have a value that will be flagged
        new_bvis["vis"].data[0, 0, 0, 0] = 100

        _rfi_flagger(new_bvis)

        assert new_bvis != self.bvis_original
        assert new_bvis["flags"].data[0, 0, 0, 0] == 1

        # reset value, so we can check that now all are 0
        new_bvis["vis"].data[0, 0, 0, 0] = 0
        assert (new_bvis["vis"].data == 0).all()


if __name__ == "__main__":
    unittest.main()<|MERGE_RESOLUTION|>--- conflicted
+++ resolved
@@ -215,7 +215,6 @@
         self.plotfile = rascil_path("test_results/test_rascil_rcal_plot.png")
         assert os.path.exists(self.plotfile) is False
 
-<<<<<<< HEAD
         # Test that when we flag first, the results are different from
         # when we flag after gains were calculated
         os.remove(gtfile)
@@ -228,8 +227,6 @@
         if self.persist is False:
             self.cleanup_data_files()
 
-=======
->>>>>>> ec7627ca
     def test_rcal_plot(self):
         self.pre_setup()
         self.create_dft_components(self.flux)

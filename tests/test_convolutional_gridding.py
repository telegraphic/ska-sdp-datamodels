import unittest
import itertools
import numpy

import random

import matplotlib.pyplot as plt
from numpy.testing import assert_allclose

from arl.convolutional_gridding import _w_kernel_function, _kernel_oversample, \
    _coordinates2, anti_aliasing_function, convolutional_degrid, convolutional_grid
from arl.fft_support import *


class TestConvolutionalGridding(unittest.TestCase):
    
    def assertAlmostEqualScalar(self, a, result=1.0):
        w = result * numpy.ones_like(result)
        
    def _test_pattern(self, npixel):
        return _coordinates2(npixel)[0] + _coordinates2(npixel)[1] * 1j
    
    def test_anti_aliasing(self):
        for shape in [(4, 4), (5, 5), (4, 6), (7, 3)]:
            aaf = anti_aliasing_function(shape, 0, 10)
            self.assertEqual(aaf.shape, shape)
            self.assertAlmostEqual(aaf[shape[0] // 2, shape[1] // 2], 1.0)
    
    def test_w_kernel_function(self):
        assert_allclose(_w_kernel_function(5, 0.1, 0), 1.0)
        self.assertAlmostEqualScalar(_w_kernel_function(5, 0.1, 100)[2, 2], 1)
        self.assertAlmostEqualScalar(_w_kernel_function(10, 0.1, 100)[5, 5], 1)
        self.assertAlmostEqualScalar(_w_kernel_function(11, 0.1, 1000)[5, 5], 1)
    
    def test_kernel_oversampled_subgrid(self):
        # Oversampling should produce the same values where sub-grids overlap
        for npixel in range(3, 30):
            pat = self._test_pattern(npixel)
            kern = _kernel_oversample(pat, npixel, 1, npixel - 2)
            kern2 = _kernel_oversample(pat, npixel, 2, npixel - 2)
            assert_allclose(kern[0, 0], kern2[0, 0], atol=1e-15)
            kern3 = _kernel_oversample(pat, npixel, 3, npixel - 2)
            assert_allclose(kern[0, 0], kern3[0, 0], atol=1e-15)
            kern4 = _kernel_oversample(pat, npixel, 4, npixel - 2)
            for ux, uy in itertools.product(range(2), range(2)):
                assert_allclose(kern2[uy, ux], kern4[2 * uy, 2 * ux], atol=1e-15)
            kern8 = _kernel_oversample(pat, npixel, 8, npixel - 2)
            for ux, uy in itertools.product(range(3), range(3)):
                assert_allclose(kern4[uy, ux], kern8[2 * uy, 2 * ux], atol=1e-15)
    
    def test_kernel_scale(self):
        # Scaling the grid should not make a difference
        npixel = 10
        wff = numpy.zeros((npixel, npixel))
        wff[npixel // 2, npixel // 2] = 1  # Not the most interesting kernel...
        k = _kernel_oversample(wff, npixel, 1, npixel)
        k2 = _kernel_oversample(4 * wff, npixel * 2, 1, npixel)
        assert_allclose(k, k2)
    
    def test_w_kernel_normalisation(self):
        # Test w-kernel normalisation. This isn't quite perfect.
        # TODO: Address very poor normalisation.
        for kernel_oversampling in [4, 5, 6]:
            for npixel in [3, 5, 9, 16, 20, 24, 32, 64]:
                k = _kernel_oversample(_w_kernel_function(npixel + 2, 0.1, npixel * 10), npixel + 2,
                                       kernel_oversampling, npixel)
                assert_allclose(numpy.sum(k), kernel_oversampling ** 2, rtol=0.07)

    def test_convolutional_grid(self):
        shape = (7, 7)
        npixel = 256
        kernel_oversampling = 16
<<<<<<< HEAD
        nvis = 1000
=======
        nvis = 100
>>>>>>> 82dfdd94
        nchan = 1
        npol = 4
        uvgrid = numpy.zeros([nchan, npol, npixel, npixel], dtype='complex')
        aaf = anti_aliasing_function(shape, 0, 10)
        # gcf has shape [kernel_oversampling, kernel_oversampling, npixel, npixel] The fractional
        # part of the coordinate maps onto the first two axes.
        gcf = _kernel_oversample(aaf, npixel, kernel_oversampling, 32)
        # Make some uv coordinates with random locations
        uvcoords = numpy.array([[random.uniform(-0.25, 0.25), random.uniform(-0.25, 0.25)] for ivis in range(nvis)])
        # Make some visibilities, all complex unity
        vis = numpy.ones([nchan, npol, nvis], dtype='complex')
        convolutional_grid(gcf, uvgrid, uvcoords, vis)
<<<<<<< HEAD
=======
        # plt.imshow(numpy.abs(uvgrid))
        # plt.show()
>>>>>>> 82dfdd94

    def test_convolutional_degrid(self):
        shape = (7, 7)
        npixel = 256
        kernel_oversampling = 16
<<<<<<< HEAD
        nvis = 1000
=======
        nvis = 100
>>>>>>> 82dfdd94
        nchan = 1
        npol = 4
        uvgrid = numpy.ones([nchan, npol, npixel, npixel], dtype='complex')
        aaf = anti_aliasing_function(shape, 0, 10)
        gcf = _kernel_oversample(aaf, npixel, kernel_oversampling, 32)
        # gcf has shape [kernel_oversampling, kernel_oversampling, npixel, npixel] The fractional
        # part of the coordinate maps onto the first two axes.
        # Make some uv coordinates with random locations
        uvcoords = numpy.array([[random.uniform(-0.25, 0.25), random.uniform(-0.25, 0.25)] for ivis in range(nvis)])
        # Make some visibilities, all complex unity
        vis = convolutional_degrid(gcf, uvgrid, uvcoords)

if __name__ == '__main__':
    unittest.main()<|MERGE_RESOLUTION|>--- conflicted
+++ resolved
@@ -70,11 +70,7 @@
         shape = (7, 7)
         npixel = 256
         kernel_oversampling = 16
-<<<<<<< HEAD
-        nvis = 1000
-=======
         nvis = 100
->>>>>>> 82dfdd94
         nchan = 1
         npol = 4
         uvgrid = numpy.zeros([nchan, npol, npixel, npixel], dtype='complex')
@@ -87,21 +83,14 @@
         # Make some visibilities, all complex unity
         vis = numpy.ones([nchan, npol, nvis], dtype='complex')
         convolutional_grid(gcf, uvgrid, uvcoords, vis)
-<<<<<<< HEAD
-=======
         # plt.imshow(numpy.abs(uvgrid))
         # plt.show()
->>>>>>> 82dfdd94
 
     def test_convolutional_degrid(self):
         shape = (7, 7)
         npixel = 256
         kernel_oversampling = 16
-<<<<<<< HEAD
-        nvis = 1000
-=======
         nvis = 100
->>>>>>> 82dfdd94
         nchan = 1
         npol = 4
         uvgrid = numpy.ones([nchan, npol, npixel, npixel], dtype='complex')

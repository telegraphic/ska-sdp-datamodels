""" Unit tests for pointing

"""

import logging
import unittest

import astropy.units as u
import numpy
from astropy.coordinates import SkyCoord

from rascil.data_models.polarisation import PolarisationFrame

from rascil.processing_components.skycomponent.operations import create_skycomponent
from rascil.processing_components.calibration.pointing import (
    create_pointingtable_from_blockvisibility,
)
from rascil.processing_components.imaging.primary_beams import create_vp
from rascil.processing_components.simulation import create_named_configuration
from rascil.processing_components.simulation.pointing import (
    simulate_gaintable_from_pointingtable,
)
from rascil.processing_components.simulation import create_test_image
from rascil.processing_components.simulation.pointing import simulate_pointingtable
from rascil.processing_components.simulation import create_test_skycomponents_from_s3
from rascil.processing_components.visibility.base import create_blockvisibility
from rascil.processing_components import create_image

log = logging.getLogger("rascil-logger")

log.setLevel(logging.WARNING)


class TestPointing(unittest.TestCase):
    def setUp(self):
        from rascil.data_models.parameters import rascil_path, rascil_data_path
<<<<<<< HEAD
        self.doplot = False
        
        self.midcore = create_named_configuration('MID', rmax=300.0)
=======

        self.doplot = False

        self.midcore = create_named_configuration("MID", rmax=300.0)
>>>>>>> 9bfacafb
        self.nants = len(self.midcore.names)
        self.dir = rascil_path("test_results")
        self.ntimes = 31
        self.times = numpy.linspace(-6.0, 6.0, self.ntimes) * numpy.pi / (12.0)

        self.frequency = numpy.array([1.4e9])
        self.channel_bandwidth = numpy.array([1e7])
        self.phasecentre = SkyCoord(
            ra=+15.0 * u.deg, dec=-50.0 * u.deg, frame="icrs", equinox="J2000"
        )
        self.vis = create_blockvisibility(
            self.midcore,
            self.times,
            self.frequency,
            channel_bandwidth=self.channel_bandwidth,
            phasecentre=self.phasecentre,
            weight=1.0,
            polarisation_frame=PolarisationFrame("stokesI"),
        )
        self.vis["vis"].data *= 0.0

        # Create model
        self.model = create_image(
            npixel=2048,
            cellsize=0.0003,
            polarisation_frame=PolarisationFrame("stokesI"),
            frequency=self.frequency,
            channel_bandwidth=self.channel_bandwidth,
            phasecentre=self.phasecentre,
        )

    def test_create_gaintable_from_pointingtable_circlecut_stokesI(self):
        self.sidelobe = SkyCoord(
            ra=+15.0 * u.deg, dec=-49.4 * u.deg, frame="icrs", equinox="J2000"
        )
        comp = create_skycomponent(
            direction=self.sidelobe,
            flux=[[1.0]],
            frequency=self.frequency,
            polarisation_frame=PolarisationFrame("stokesI"),
        )

        telescopes = ["MID"]
        for telescope in telescopes:
            pt = create_pointingtable_from_blockvisibility(self.vis)
            pt = simulate_pointingtable(
                pt, pointing_error=0.0, global_pointing_error=[0.0, 0.0]
            )
            vp = create_vp(self.model, telescope)
            gt = simulate_gaintable_from_pointingtable(self.vis, [comp], pt, vp)
            if self.doplot:
                import matplotlib.pyplot as plt

                plt.clf()
                plt.plot(
                    gt[0].time,
                    numpy.real(gt[0].gain[:, 0, 0, 0, 0]),
                    ".",
                    label="stokesI Real",
                )
                plt.plot(
                    gt[0].time,
                    numpy.imag(gt[0].gain[:, 0, 0, 0, 0]),
                    ".",
                    label="stokesI Imaginary",
                )
                plt.legend()
                plt.xlabel("Time (s)")
                plt.ylabel("Gain")
                plt.title("test_create_gaintable_from_pointingtable_%s" % telescope)
                plt.show(block=False)
            assert gt[0].gain.shape == (self.ntimes, self.nants, 1, 1, 1), gt[
                0
            ].gain.shape

    def test_create_gaintable_from_pointingtable_circlecut_stokesIQUV(self):
        self.vis = create_blockvisibility(
            self.midcore,
            self.times,
            self.frequency,
            channel_bandwidth=self.channel_bandwidth,
            phasecentre=self.phasecentre,
            weight=1.0,
            polarisation_frame=PolarisationFrame("linear"),
        )
        self.sidelobe = SkyCoord(
            ra=+15.0 * u.deg, dec=-49.3 * u.deg, frame="icrs", equinox="J2000"
        )
        comp = create_skycomponent(
            direction=self.sidelobe,
            flux=[[1.0, 0.0, 0.0, 0.0]],
            frequency=self.frequency,
            polarisation_frame=PolarisationFrame("stokesIQUV"),
        )

        telescopes = ["MID_FEKO_B2"]
        for telescope in telescopes:
            pt = create_pointingtable_from_blockvisibility(self.vis)
            pt = simulate_pointingtable(
                pt, pointing_error=0.0, global_pointing_error=[0.0, 0.0]
            )
            vp = create_vp(self.model, telescope)
            gt = simulate_gaintable_from_pointingtable(self.vis, [comp], pt, vp)
            if self.doplot:
                import matplotlib.pyplot as plt

                plt.clf()
                plt.plot(
                    gt[0].time, numpy.real(gt[0].gain[:, 0, 0, 0, 0]), ".", label="XX"
                )
                plt.plot(
                    gt[0].time, numpy.real(gt[0].gain[:, 0, 0, 1, 1]), ".", label="YY"
                )
                plt.legend()
                plt.xlabel("Time (s)")
                plt.ylabel("Gain")
                plt.title(
                    "test_create_gaintable_from_pointingtable_parallel_%s" % telescope
                )
                plt.show(block=False)
                plt.clf()
                plt.plot(
                    gt[0].time, numpy.real(gt[0].gain[:, 0, 0, 0, 1]), ".", label="XY"
                )
                plt.plot(
                    gt[0].time, numpy.real(gt[0].gain[:, 0, 0, 1, 0]), ".", label="YX"
                )
                plt.legend()
                plt.xlabel("Time (s)")
                plt.ylabel("Gain")
                plt.title(
                    "test_create_gaintable_from_pointingtable_cross_%s" % telescope
                )
                plt.show(block=False)

            assert gt[0].gain.shape == (self.ntimes, self.nants, 1, 2, 2), gt[
                0
            ].gain.shape


if __name__ == "__main__":
    unittest.main()<|MERGE_RESOLUTION|>--- conflicted
+++ resolved
@@ -34,16 +34,10 @@
 class TestPointing(unittest.TestCase):
     def setUp(self):
         from rascil.data_models.parameters import rascil_path, rascil_data_path
-<<<<<<< HEAD
-        self.doplot = False
-        
-        self.midcore = create_named_configuration('MID', rmax=300.0)
-=======
 
         self.doplot = False
 
         self.midcore = create_named_configuration("MID", rmax=300.0)
->>>>>>> 9bfacafb
         self.nants = len(self.midcore.names)
         self.dir = rascil_path("test_results")
         self.ntimes = 31

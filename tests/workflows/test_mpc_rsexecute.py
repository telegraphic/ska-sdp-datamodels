""" Unit tests for pipelines expressed via rsexecute
"""

import os
import logging
import sys
import unittest

import numpy
from astropy import units as u
from astropy.coordinates import SkyCoord

from rascil.data_models.memory_data_models import Image, SkyModel
from rascil.data_models.memory_data_models import Skycomponent
from rascil.data_models.polarisation import PolarisationFrame
from rascil.processing_components.skymodel.operations import expand_skymodel_by_skycomponents
from rascil.workflows.rsexecute.skymodel.skymodel_rsexecute import predict_skymodel_list_rsexecute_workflow, \
    invert_skymodel_list_rsexecute_workflow, crosssubtract_datamodels_skymodel_list_rsexecute_workflow
from rascil.workflows.shared.imaging.imaging_shared import sum_predict_results
from rascil.workflows.rsexecute.execution_support.rsexecute import rsexecute
from rascil.processing_components.simulation import ingest_unittest_visibility, \
    create_low_test_skymodel_from_gleam
from rascil.processing_components.simulation import create_named_configuration
from rascil.processing_components.visibility.base import copy_visibility

log = logging.getLogger('logger')

log.setLevel(logging.WARNING)
log.addHandler(logging.StreamHandler(sys.stdout))
log.addHandler(logging.StreamHandler(sys.stderr))


class TestMPC(unittest.TestCase):
    def setUp(self):
        
        rsexecute.set_client(use_dask=False, processes=True, threads_per_worker=1)
        
        from rascil.data_models.parameters import rascil_path
        self.dir = rascil_path('test_results')
        self.plot = False
        self.persist = os.getenv("RASCIL_PERSIST", False)
    
    def tearDown(self):
        rsexecute.close()

    def actualSetUp(self, freqwin=1, block=True, dopol=False, zerow=False):
        
        self.npixel = 512
        self.low = create_named_configuration('LOWBD2', rmax=550.0)
        self.freqwin = freqwin
        self.blockvis_list = list()
        self.ntimes = 3
        self.cellsize = 0.0005
        # Choose the interval so that the maximum change in w is smallish
        integration_time = numpy.pi * (24 / (12 * 60))
        self.times = numpy.linspace(-integration_time * (self.ntimes // 2), integration_time * (self.ntimes // 2),
                                    self.ntimes)
        
        if freqwin > 1:
            self.frequency = numpy.linspace(0.8e8, 1.2e8, self.freqwin)
            self.channelwidth = numpy.array(freqwin * [self.frequency[1] - self.frequency[0]])
        else:
            self.frequency = numpy.array([1.0e8])
            self.channelwidth = numpy.array([4e7])
        
        if dopol:
            self.vis_pol = PolarisationFrame('linear')
            self.image_pol = PolarisationFrame('stokesIQUV')
            f = numpy.array([100.0, 20.0, -10.0, 1.0])
        else:
            self.vis_pol = PolarisationFrame('stokesI')
            self.image_pol = PolarisationFrame('stokesI')
            f = numpy.array([100.0])
        
        self.phasecentre = SkyCoord(ra=+0.0 * u.deg, dec=-40.0 * u.deg, frame='icrs', equinox='J2000')
        self.blockvis_list = [rsexecute.execute(ingest_unittest_visibility)(self.low,
                                                                             [self.frequency[freqwin]],
                                                                             [self.channelwidth[freqwin]],
                                                                             self.times,
                                                                             self.vis_pol,
                                                                             self.phasecentre, block=block,
                                                                             zerow=zerow)
                              for freqwin, _ in enumerate(self.frequency)]
        self.blockvis_list = rsexecute.compute(self.blockvis_list, sync=True)
<<<<<<< HEAD
        self.blockvis_list = rsexecute.compute(self.blockvis_list, sync=True)
=======
>>>>>>> 7e9674e9
        
        self.skymodel_list = [rsexecute.execute(create_low_test_skymodel_from_gleam)
                              (npixel=self.npixel, cellsize=self.cellsize, frequency=[self.frequency[f]],
                               phasecentre=self.phasecentre,
                               polarisation_frame=PolarisationFrame("stokesI"),
                               flux_limit=0.6,
                               flux_threshold=1.0,
                               flux_max=5.0) for f, freq in enumerate(self.frequency)]
        
        self.skymodel_list = rsexecute.compute(self.skymodel_list, sync=True)
        assert isinstance(self.skymodel_list[0].image, Image), self.skymodel_list[0].image
        assert isinstance(self.skymodel_list[0].components[0], Skycomponent), self.skymodel_list[0].components[0]
        assert len(self.skymodel_list[0].components) == 35, len(self.skymodel_list[0].components)
        self.skymodel_list = expand_skymodel_by_skycomponents(self.skymodel_list[0])
        assert len(self.skymodel_list) == 36, len(self.skymodel_list)
        assert numpy.max(numpy.abs(self.skymodel_list[-1].image.data)) > 0.0, "Image is empty"
<<<<<<< HEAD
        self.blockvis_list = [copy_visibility(self.blockvis_list[0], zero=True) for i, _ in enumerate(self.skymodel_list)]
=======
        #self.vis_list = [copy_visibility(self.vis_list[0], zero=True) for i, _ in enumerate(self.skymodel_list)]
>>>>>>> 7e9674e9
    
        
    def test_predictcal(self):
        
        self.actualSetUp(zerow=True)
        
        future_vis = rsexecute.scatter(self.blockvis_list[0])
        future_skymodel = rsexecute.scatter(self.skymodel_list)
        skymodel_vislist = predict_skymodel_list_rsexecute_workflow(future_vis, future_skymodel,
                                                                     context='2d', docal=True)
        skymodel_vislist = rsexecute.compute(skymodel_vislist, sync=True)
        # for i, v in enumerate(skymodel_vislist):
        #     print(i, numpy.max(numpy.abs(v.vis)))
        #
        for i, v in enumerate(skymodel_vislist):
            assert numpy.max(numpy.abs(v.vis)) > 0.0, i
            
        vobs = sum_predict_results(skymodel_vislist)
        assert numpy.max(numpy.abs(vobs.vis)) > 0.0

        if self.plot:
            def plotvis(i, v):
                import matplotlib.pyplot as plt
                uvr = numpy.hypot(v.u, v.v)
                amp = numpy.abs(v.vis[:, 0])
                plt.plot(uvr, amp, '.')
                plt.title(str(i))
                plt.show(block=False)
            
            plotvis(0, vobs)
    
    def test_invertcal(self):
        self.actualSetUp(zerow=True)
        
        future_vis = rsexecute.scatter(self.blockvis_list[0])
        future_skymodel = rsexecute.scatter(self.skymodel_list)
        skymodel_vislist = predict_skymodel_list_rsexecute_workflow(future_vis, future_skymodel,
                                                                    context='2d', docal=True)
        skymodel_vislist = rsexecute.compute(skymodel_vislist, sync=True)
        
        result_skymodel = [SkyModel(components=None, image=self.skymodel_list[-1].image)
                           for v in skymodel_vislist]
        
        self.blockvis_list = rsexecute.scatter(self.blockvis_list)
        result_skymodel = invert_skymodel_list_rsexecute_workflow(skymodel_vislist, result_skymodel,
                                                                   context='2d', docal=True)
        results = rsexecute.compute(result_skymodel, sync=True)
        assert numpy.max(numpy.abs(results[0][0].data)) > 0.0
        assert numpy.max(numpy.abs(results[0][1])) > 0.0
        if self.plot:
            import matplotlib.pyplot as plt
            from rascil.processing_components.image.operations import show_image
            show_image(results[0][0], title='Dirty image, no cross-subtraction', vmax=0.1, vmin=-0.01)
            plt.show(block=False)
    
    def test_crosssubtract_datamodel(self):
        self.actualSetUp(zerow=True)
        
        future_vis = rsexecute.scatter(self.blockvis_list[0])
        future_skymodel_list = rsexecute.scatter(self.skymodel_list)
        skymodel_vislist = predict_skymodel_list_rsexecute_workflow(future_vis, future_skymodel_list,
                                                                    context='2d', docal=True)
        skymodel_vislist = rsexecute.compute(skymodel_vislist, sync=True)
        vobs = sum_predict_results(skymodel_vislist)
        
        future_vobs = rsexecute.scatter(vobs)
        skymodel_vislist = crosssubtract_datamodels_skymodel_list_rsexecute_workflow(future_vobs, skymodel_vislist)
        
        skymodel_vislist = rsexecute.compute(skymodel_vislist, sync=True)
        
        result_skymodel = [SkyModel(components=None, image=self.skymodel_list[-1].image)
                           for v in skymodel_vislist]
        
        self.blockvis_list = rsexecute.scatter(self.blockvis_list)
        result_skymodel = invert_skymodel_list_rsexecute_workflow(skymodel_vislist, result_skymodel,
                                                                   context='2d', docal=True)
        results = rsexecute.compute(result_skymodel, sync=True)
        assert numpy.max(numpy.abs(results[0][0].data)) > 0.0
        assert numpy.max(numpy.abs(results[0][1])) > 0.0
        if self.plot:
            import matplotlib.pyplot as plt
            from rascil.processing_components.image.operations import show_image
            show_image(results[0][0], title='Dirty image after cross-subtraction', vmax=0.1, vmin=-0.01)
            plt.show(block=False)


if __name__ == '__main__':
    unittest.main()<|MERGE_RESOLUTION|>--- conflicted
+++ resolved
@@ -82,10 +82,6 @@
                                                                              zerow=zerow)
                               for freqwin, _ in enumerate(self.frequency)]
         self.blockvis_list = rsexecute.compute(self.blockvis_list, sync=True)
-<<<<<<< HEAD
-        self.blockvis_list = rsexecute.compute(self.blockvis_list, sync=True)
-=======
->>>>>>> 7e9674e9
         
         self.skymodel_list = [rsexecute.execute(create_low_test_skymodel_from_gleam)
                               (npixel=self.npixel, cellsize=self.cellsize, frequency=[self.frequency[f]],
@@ -102,13 +98,8 @@
         self.skymodel_list = expand_skymodel_by_skycomponents(self.skymodel_list[0])
         assert len(self.skymodel_list) == 36, len(self.skymodel_list)
         assert numpy.max(numpy.abs(self.skymodel_list[-1].image.data)) > 0.0, "Image is empty"
-<<<<<<< HEAD
-        self.blockvis_list = [copy_visibility(self.blockvis_list[0], zero=True) for i, _ in enumerate(self.skymodel_list)]
-=======
         #self.vis_list = [copy_visibility(self.vis_list[0], zero=True) for i, _ in enumerate(self.skymodel_list)]
->>>>>>> 7e9674e9
     
-        
     def test_predictcal(self):
         
         self.actualSetUp(zerow=True)
